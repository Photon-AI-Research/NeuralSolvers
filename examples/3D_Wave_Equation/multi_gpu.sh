--- conflicted
+++ resolved
@@ -1,31 +1,6 @@
 #!/bin/bash -l
-<<<<<<< HEAD
- 
 #SBATCH -p ml
-#SBATCH -t 00:15:00
-#SBATCH --nodes=2
-#SBATCH --ntasks=12
-#SBATCH --cpus-per-task=29
-#SBATCH --gres=gpu:6
-#SBATCH -e error.out
-#SBATCH -o output.out
-#SBATCH -A p_da_aipp
-
-module load modenv/ml
-#module use /beegfs/global0/ws/s3248973-easybuild/easybuild-ml/modules/all/
-module load PyTorch/1.6.0-fosscuda-2019b-Python-3.7.4 
-module load matplotlib/3.1.1-fosscuda-2019b-Python-3.7.4
-module load h5py/2.10.0-fosscuda-2019b-Python-3.7.4
- 
-source ~/neural_solvers/bin/activate
-
-cd /scratch/ws/1/s7520458-pinn_wave/NeuralSolvers/examples/1D_Schroedinger
- 
-srun python training.py --path /scratch/ws/1/s7520458-pinn_wave/test/runs/006_laserOnly --iteration 2000 --batch_size 50000 --num_experts 7 --hidden_size 2000 --num_hidden 8 --num_epochs 2000  --learning_rate 3e-5 --normalize_labels 1 --model finger --frequency 5  --activation sin  --k 2 --shuffle 0 --n0 134000000
-=======
-
-#SBATCH -p ml
-#SBATCH -t 00:15:00
+#SBATCH -t 24:00:00
 #SBATCH --nodes=2
 #SBATCH --ntasks=12
 #SBATCH --cpus-per-task=29
@@ -43,9 +18,9 @@
 source ~/neural_solvers/bin/activate
 
 cd /scratch/ws/1/s7520458-pinn_wave/NeuralSolvers/examples/3D_Wave_Equation
-srun python training.py --path /scratch/ws/1/s7520458-pinn_wave/test/runs/006_laserOnly\
+srun python training.py --path /scratch/ws/1/s7520458-pinn_wave/test/runs/006_laserOnly/simOutput/openPMD/simData_%T.bp\
                         --iteration 2000\
-                        --batch_size_n0 50000\
+                        --batch_size_n0 10000\
                         --batch_size_nb 7142\
                         --batch_size_nf 100000\
                         --num_experts 7\
@@ -62,5 +37,4 @@
                         --n0 134000000\
                         --nf 7000000000\
                         --nb 50000000\
-                        --max_k 2100
->>>>>>> b0f19c02
+                        --max_t 2100