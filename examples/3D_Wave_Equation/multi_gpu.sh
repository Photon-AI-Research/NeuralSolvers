#!/bin/bash -l
#SBATCH -p ml
#SBATCH -t 48:00:00
#SBATCH --nodes=30
#SBATCH --ntasks=180
#SBATCH --cpus-per-task=29
#SBATCH --gres=gpu:6
#SBATCH --mem-per-cpu=1443
<<<<<<< HEAD
#SBATCH -e error_files/experiment4_con.txt
#SBATCH -o output_files/experiment4_con.txt
=======
#SBATCH -e error_files/experiment_gpinn.txt
#SBATCH -o output/experiment_gpinn.txt
>>>>>>> c9c0409f
#SBATCH --reservation=p_da_aipp_292
#SBATCH -A p_da_aipp

module load modenv/ml
module load PyTorch/1.6.0-fosscuda-2019b-Python-3.7.4
module load matplotlib/3.1.1-fosscuda-2019b-Python-3.7.4
module load h5py/2.10.0-fosscuda-2019b-Python-3.7.4
source ~/neural_solvers/bin/activate
cd /beegfs/global0/ws/s7520458-pinn_wave/NeuralSolvers/examples/3D_Wave_Equation
srun python training.py --path /beegfs/global0/ws/s7520458-pinn_wave/laser_only/simOutput/openPMD/simData_%T.bp\
                        --iteration 2000\
<<<<<<< HEAD
                        --name experiment4_con\
=======
                        --name experiment_gpinn\
>>>>>>> c9c0409f
                        --batch_size_n0 5000\
                        --batch_size_nb 5000\
                        --batch_size_nf 15000\
                        --num_experts 10\
                        --hidden_size 90\
                        --num_hidden 8\
                        --num_epochs 80\
                        --learning_rate 3e-5\
                        --normalize_labels 0\
                        --model gpinn\
                        --frequency 5\
                        --activation sin\
                        --k 1\
                        --shuffle 0\
                        --n0 100000000\
                        --nf 800000000\
                        --nb 50000000\
                        --max_t 2100\
                        --boundary 0\
                        --restart 1\
                        --checkpoint checkpoints/experiment_gpinn<|MERGE_RESOLUTION|>--- conflicted
+++ resolved
@@ -6,13 +6,8 @@
 #SBATCH --cpus-per-task=29
 #SBATCH --gres=gpu:6
 #SBATCH --mem-per-cpu=1443
-<<<<<<< HEAD
-#SBATCH -e error_files/experiment4_con.txt
-#SBATCH -o output_files/experiment4_con.txt
-=======
 #SBATCH -e error_files/experiment_gpinn.txt
 #SBATCH -o output/experiment_gpinn.txt
->>>>>>> c9c0409f
 #SBATCH --reservation=p_da_aipp_292
 #SBATCH -A p_da_aipp
 
@@ -24,11 +19,7 @@
 cd /beegfs/global0/ws/s7520458-pinn_wave/NeuralSolvers/examples/3D_Wave_Equation
 srun python training.py --path /beegfs/global0/ws/s7520458-pinn_wave/laser_only/simOutput/openPMD/simData_%T.bp\
                         --iteration 2000\
-<<<<<<< HEAD
-                        --name experiment4_con\
-=======
                         --name experiment_gpinn\
->>>>>>> c9c0409f
                         --batch_size_n0 5000\
                         --batch_size_nb 5000\
                         --batch_size_nf 15000\
